--- conflicted
+++ resolved
@@ -22,7 +22,6 @@
 ;; along with this program.  If not, see
 ;; <http://www.gnu.org/licenses/>.
 
-<<<<<<< HEAD
 ;;; Commentary:
 
 ;; Here we provide functions which facilitate writing multi-file Emacs
@@ -89,12 +88,7 @@
 ;; Using this constrains the `provide' name to be the same as
 ;; the filename, but I consider that a good thing.
 
-
-=======
-;;; Code:
-
-;;;###autoload
->>>>>>> 9654e714
+;;;###autoload
 (defun __FILE__ (&optional symbol)
   "Return the string name of file/buffer that is currently begin executed.
 
